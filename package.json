--- conflicted
+++ resolved
@@ -9,12 +9,7 @@
     "lint": "eslint .",
     "lint:fix": "eslint --fix .",
     "coveralls": "nyc report --reporter=text-lcov | coveralls",
-<<<<<<< HEAD
-    "ci": "npm-run-all lint coverage coveralls",
     "postgres": "docker-compose exec postgres echo 'postgres running ...' || docker-compose up -d postgres",
-=======
-    "postgres": "docker-compose exec postgres echo 'postgres running ...' || docker-compose up -d",
->>>>>>> 88d480bc
     "postgres:stop": "docker-compose stop postgres",
     "postgres:remove": "docker-compose rm -sf postgres"
   },
